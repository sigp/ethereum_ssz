[package]
name = "ethereum_ssz"
version = "0.9.0"
edition = "2021"
description = "SimpleSerialize (SSZ) as used in Ethereum"
license = "Apache-2.0"
readme = "../README.md"
repository = "https://github.com/sigp/ethereum_ssz"
documentation = "https://docs.rs/ethereum_ssz"
keywords = ["ethereum"]
categories = ["cryptography::cryptocurrencies"]

[lib]
name = "ssz"

[dev-dependencies]
<<<<<<< HEAD
alloy-primitives = { version = "0.8.0", features = ["getrandom"] }
ethereum_ssz_derive = { version = "0.8.3", path = "../ssz_derive" }
serde_json = "1.0.0"
=======
alloy-primitives = { version = "1.0", features = ["getrandom"] }
ethereum_ssz_derive = { version = "0.9.0", path = "../ssz_derive" }
>>>>>>> 7168af7c

[dependencies]
alloy-primitives = "1.0"
ethereum_serde_utils = "0.8.0"
smallvec = { version = "1.6.1", features = ["const_generics"] }
itertools = "0.13.0"
serde = "1.0.0"
serde_derive = "1.0.0"
typenum = "1.12.0"
arbitrary = { version = "1.0", features = ["derive"], optional = true }

[features]
arbitrary = ["dep:arbitrary", "alloy-primitives/arbitrary"]<|MERGE_RESOLUTION|>--- conflicted
+++ resolved
@@ -14,14 +14,9 @@
 name = "ssz"
 
 [dev-dependencies]
-<<<<<<< HEAD
-alloy-primitives = { version = "0.8.0", features = ["getrandom"] }
-ethereum_ssz_derive = { version = "0.8.3", path = "../ssz_derive" }
-serde_json = "1.0.0"
-=======
 alloy-primitives = { version = "1.0", features = ["getrandom"] }
 ethereum_ssz_derive = { version = "0.9.0", path = "../ssz_derive" }
->>>>>>> 7168af7c
+serde_json = "1.0.0"
 
 [dependencies]
 alloy-primitives = "1.0"
