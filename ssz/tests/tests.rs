<<<<<<< HEAD
=======
use ethereum_types::{H160, H256};
>>>>>>> 0b538a43
use ssz::{Decode, DecodeError, Encode};
use ssz_derive::{Decode, Encode};
use std::num::NonZeroUsize;

mod round_trip {
    use alloy_primitives::B256;

    use super::*;
    use std::collections::{BTreeMap, BTreeSet};
    use std::iter::FromIterator;
    use std::sync::Arc;

    fn round_trip<T: Encode + Decode + std::fmt::Debug + PartialEq>(items: Vec<T>) {
        assert_eq!(
            <T as Encode>::is_ssz_fixed_len(),
            <T as Decode>::is_ssz_fixed_len()
        );
        assert_eq!(
            <T as Encode>::ssz_fixed_len(),
            <T as Decode>::ssz_fixed_len()
        );

        for item in items {
            let encoded = &item.as_ssz_bytes();
            assert_eq!(item.ssz_bytes_len(), encoded.len());
            assert_eq!(T::from_ssz_bytes(encoded), Ok(item));
        }
    }

    #[test]
    fn bool() {
        let items: Vec<bool> = vec![true, false];

        round_trip(items);
    }

    #[test]
    fn option_u16() {
        let items: Vec<Option<u16>> = vec![None, Some(2u16)];

        round_trip(items);
    }

    #[test]
    fn u8_array_4() {
        let items: Vec<[u8; 4]> = vec![[0, 0, 0, 0], [1, 0, 0, 0], [1, 2, 3, 4], [1, 2, 0, 4]];

        round_trip(items);
    }

    #[test]
<<<<<<< HEAD
    fn b256() {
        let items: Vec<B256> = vec![B256::ZERO, B256::from([1; 32]), B256::random()];
=======
    fn h160() {
        let items: Vec<H160> = vec![H160::zero(), H160::from([1; 20]), H160::random()];

        round_trip(items);
    }

    #[test]
    fn vec_of_h160() {
        let items: Vec<Vec<H160>> = vec![
            vec![],
            vec![H160::zero(), H160::from([1; 20]), H160::random()],
        ];

        round_trip(items);
    }

    #[test]
    fn h256() {
        let items: Vec<H256> = vec![H256::zero(), H256::from([1; 32]), H256::random()];
>>>>>>> 0b538a43

        round_trip(items);
    }

    #[test]
    fn vec_of_b256() {
        let items: Vec<Vec<B256>> = vec![
            vec![],
            vec![B256::ZERO, B256::from([1; 32]), B256::random()],
        ];

        round_trip(items);
    }

    #[test]
    fn option_vec_b256() {
        let items: Vec<Option<Vec<B256>>> = vec![
            None,
            Some(vec![]),
            Some(vec![B256::ZERO, B256::from([1; 32]), B256::random()]),
        ];

        round_trip(items);
    }

    #[test]
    fn vec_u16() {
        let items: Vec<Vec<u16>> = vec![
            vec![],
            vec![255],
            vec![0, 1, 2],
            vec![100; 64],
            vec![255, 0, 255],
        ];

        round_trip(items);
    }

    #[test]
    fn vec_of_vec_u16() {
        let items: Vec<Vec<Vec<u16>>> = vec![
            vec![],
            vec![vec![]],
            vec![vec![1, 2, 3]],
            vec![vec![], vec![]],
            vec![vec![], vec![1, 2, 3]],
            vec![vec![1, 2, 3], vec![1, 2, 3]],
            vec![vec![1, 2, 3], vec![], vec![1, 2, 3]],
            vec![vec![], vec![], vec![1, 2, 3]],
            vec![vec![], vec![1], vec![1, 2, 3]],
            vec![vec![], vec![1], vec![1, 2, 3]],
        ];

        round_trip(items);
    }

    #[derive(Debug, PartialEq, Encode, Decode)]
    struct FixedLen {
        a: u16,
        b: u64,
        c: u32,
    }

    #[test]
    #[allow(clippy::zero_prefixed_literal)]
    fn fixed_len_struct_encoding() {
        let items: Vec<FixedLen> = vec![
            FixedLen { a: 0, b: 0, c: 0 },
            FixedLen { a: 1, b: 1, c: 1 },
            FixedLen { a: 1, b: 0, c: 1 },
        ];

        let expected_encodings = vec![
            //  | u16--| u64----------------------------| u32----------|
            vec![00, 00, 00, 00, 00, 00, 00, 00, 00, 00, 00, 00, 00, 00],
            vec![01, 00, 01, 00, 00, 00, 00, 00, 00, 00, 01, 00, 00, 00],
            vec![01, 00, 00, 00, 00, 00, 00, 00, 00, 00, 01, 00, 00, 00],
        ];

        for i in 0..items.len() {
            assert_eq!(
                items[i].as_ssz_bytes(),
                expected_encodings[i],
                "Failed on {}",
                i
            );
        }
    }

    #[test]
    fn fixed_len_excess_bytes() {
        let fixed = FixedLen { a: 1, b: 2, c: 3 };

        let mut bytes = fixed.as_ssz_bytes();
        bytes.append(&mut vec![0]);

        assert_eq!(
            FixedLen::from_ssz_bytes(&bytes),
            Err(DecodeError::InvalidByteLength {
                len: 15,
                expected: 14,
            })
        );
    }

    #[test]
    fn vec_of_fixed_len_struct() {
        let items: Vec<FixedLen> = vec![
            FixedLen { a: 0, b: 0, c: 0 },
            FixedLen { a: 1, b: 1, c: 1 },
            FixedLen { a: 1, b: 0, c: 1 },
        ];

        round_trip(items);
    }

    #[derive(Debug, PartialEq, Eq, Encode, Decode)]
    struct VariableLen {
        a: u16,
        b: Vec<u16>,
        c: u32,
    }

    #[test]
    #[allow(clippy::zero_prefixed_literal)]
    fn offset_into_fixed_bytes() {
        let bytes = vec![
            //  1   2   3   4   5   6   7   8   9   10  11  12  13  14  15
            //      | offset        | u32           | variable
            01, 00, 09, 00, 00, 00, 01, 00, 00, 00, 00, 00, 01, 00, 02, 00,
        ];

        assert_eq!(
            VariableLen::from_ssz_bytes(&bytes),
            Err(DecodeError::OffsetIntoFixedPortion(9))
        );
    }

    #[test]
    fn variable_len_excess_bytes() {
        let variable = VariableLen {
            a: 1,
            b: vec![2],
            c: 3,
        };

        let mut bytes = variable.as_ssz_bytes();
        bytes.append(&mut vec![0]);

        // The error message triggered is not so helpful, it's caught by a side-effect. Just
        // checking there is _some_ error is fine.
        assert!(VariableLen::from_ssz_bytes(&bytes).is_err());
    }

    #[test]
    #[allow(clippy::zero_prefixed_literal)]
    fn first_offset_skips_byte() {
        let bytes = vec![
            //  1   2   3   4   5   6   7   8   9   10  11  12  13  14  15
            //      | offset        | u32           | variable
            01, 00, 11, 00, 00, 00, 01, 00, 00, 00, 00, 00, 01, 00, 02, 00,
        ];

        assert_eq!(
            VariableLen::from_ssz_bytes(&bytes),
            Err(DecodeError::OffsetSkipsVariableBytes(11))
        );
    }

    #[test]
    #[allow(clippy::zero_prefixed_literal)]
    fn variable_len_struct_encoding() {
        let items: Vec<VariableLen> = vec![
            VariableLen {
                a: 0,
                b: vec![],
                c: 0,
            },
            VariableLen {
                a: 1,
                b: vec![0],
                c: 1,
            },
            VariableLen {
                a: 1,
                b: vec![0, 1, 2],
                c: 1,
            },
        ];

        let expected_encodings = vec![
            //   00..................................09
            //  | u16--| vec offset-----| u32------------| vec payload --------|
            vec![00, 00, 10, 00, 00, 00, 00, 00, 00, 00],
            vec![01, 00, 10, 00, 00, 00, 01, 00, 00, 00, 00, 00],
            vec![
                01, 00, 10, 00, 00, 00, 01, 00, 00, 00, 00, 00, 01, 00, 02, 00,
            ],
        ];

        for i in 0..items.len() {
            assert_eq!(
                items[i].as_ssz_bytes(),
                expected_encodings[i],
                "Failed on {}",
                i
            );
        }
    }

    #[test]
    fn vec_of_variable_len_struct() {
        let items: Vec<VariableLen> = vec![
            VariableLen {
                a: 0,
                b: vec![],
                c: 0,
            },
            VariableLen {
                a: 255,
                b: vec![0, 1, 2, 3],
                c: 99,
            },
            VariableLen {
                a: 255,
                b: vec![0],
                c: 99,
            },
            VariableLen {
                a: 50,
                b: vec![0],
                c: 0,
            },
        ];

        round_trip(items);
    }

    #[derive(Debug, PartialEq, Eq, PartialOrd, Ord, Encode, Decode)]
    struct ThreeVariableLen {
        a: u16,
        b: Vec<u16>,
        c: Vec<u16>,
        d: Vec<u16>,
    }

    #[test]
    fn three_variable_len() {
        let vec: Vec<ThreeVariableLen> = vec![ThreeVariableLen {
            a: 42,
            b: vec![0],
            c: vec![1],
            d: vec![2],
        }];

        round_trip(vec);
    }

    #[test]
    #[allow(clippy::zero_prefixed_literal)]
    fn offsets_decreasing() {
        let bytes = vec![
            //  1   2   3   4   5   6   7   8   9   10  11  12  13  14  15
            //      | offset        | offset        | offset        | variable
            01, 00, 14, 00, 00, 00, 15, 00, 00, 00, 14, 00, 00, 00, 00, 00,
        ];

        assert_eq!(
            ThreeVariableLen::from_ssz_bytes(&bytes),
            Err(DecodeError::OffsetsAreDecreasing(14))
        );
    }

    #[test]
    fn tuple_u8_u16() {
        let vec: Vec<(u8, u16)> = vec![
            (0, 0),
            (0, 1),
            (1, 0),
            (u8::max_value(), u16::max_value()),
            (0, u16::max_value()),
            (u8::max_value(), 0),
            (42, 12301),
        ];

        round_trip(vec);
    }

    #[test]
    fn tuple_vec_vec() {
        let vec: Vec<(u64, Vec<u8>, Vec<Vec<u16>>)> = vec![
            (0, vec![], vec![vec![]]),
            (99, vec![101], vec![vec![], vec![]]),
            (
                42,
                vec![12, 13, 14],
                vec![vec![99, 98, 97, 96], vec![42, 44, 46, 48, 50]],
            ),
        ];

        round_trip(vec);
    }

    #[test]
    fn btree_map_fixed() {
        let data = vec![
            BTreeMap::new(),
            BTreeMap::from_iter(vec![(0u8, 0u16), (1, 2), (2, 4), (4, 6)]),
        ];
        round_trip(data);
    }

    #[test]
    fn btree_map_variable_value() {
        let data = vec![
            BTreeMap::new(),
            BTreeMap::from_iter(vec![
                (
                    0u64,
                    ThreeVariableLen {
                        a: 1,
                        b: vec![3, 5, 7],
                        c: vec![],
                        d: vec![0, 0],
                    },
                ),
                (
                    1,
                    ThreeVariableLen {
                        a: 99,
                        b: vec![1],
                        c: vec![2, 3, 4, 5, 6, 7, 8, 9, 10],
                        d: vec![4, 5, 6, 7, 8],
                    },
                ),
                (
                    2,
                    ThreeVariableLen {
                        a: 0,
                        b: vec![],
                        c: vec![],
                        d: vec![],
                    },
                ),
            ]),
        ];
        round_trip(data);
    }

    #[test]
    fn btree_set_fixed() {
        let data = vec![BTreeSet::new(), BTreeSet::from_iter(vec![0u16, 2, 4, 6])];
        round_trip(data);
    }

    #[test]
    fn btree_set_variable_len() {
        let data = vec![
            BTreeSet::new(),
            BTreeSet::from_iter(vec![
                ThreeVariableLen {
                    a: 1,
                    b: vec![3, 5, 7],
                    c: vec![],
                    d: vec![0, 0],
                },
                ThreeVariableLen {
                    a: 99,
                    b: vec![1],
                    c: vec![2, 3, 4, 5, 6, 7, 8, 9, 10],
                    d: vec![4, 5, 6, 7, 8],
                },
                ThreeVariableLen {
                    a: 0,
                    b: vec![],
                    c: vec![],
                    d: vec![],
                },
            ]),
        ];
        round_trip(data);
    }

    #[test]
    fn non_zero_usize() {
        let data = vec![
            NonZeroUsize::new(1).unwrap(),
            NonZeroUsize::new(u16::MAX as usize).unwrap(),
            NonZeroUsize::new(usize::MAX).unwrap(),
        ];
        round_trip(data);
    }

    #[test]
    fn arc_u64() {
        let data = vec![Arc::new(0u64), Arc::new(u64::MAX)];
        round_trip(data);
    }

    #[test]
    fn arc_vec_u64() {
        let data = vec![Arc::new(vec![0u64]), Arc::new(vec![u64::MAX; 10])];
        round_trip(data);
    }
}

/// Decode tests that are expected to fail.
mod decode_fail {
    use super::*;

    #[test]
    fn non_zero_usize() {
        let zero_bytes = 0usize.as_ssz_bytes();
        assert!(NonZeroUsize::from_ssz_bytes(&zero_bytes).is_err());
    }

    #[test]
    fn hash160() {
        let long_bytes = H256::repeat_byte(0xff).as_ssz_bytes();
        assert!(H160::from_ssz_bytes(&long_bytes).is_err());
    }

    #[test]
    fn hash256() {
        let long_bytes = vec![0xff; 257];
        assert!(H256::from_ssz_bytes(&long_bytes).is_err());
    }
}<|MERGE_RESOLUTION|>--- conflicted
+++ resolved
@@ -1,14 +1,9 @@
-<<<<<<< HEAD
-=======
-use ethereum_types::{H160, H256};
->>>>>>> 0b538a43
+use alloy_primitives::{Address, B256};
 use ssz::{Decode, DecodeError, Encode};
 use ssz_derive::{Decode, Encode};
 use std::num::NonZeroUsize;
 
 mod round_trip {
-    use alloy_primitives::B256;
-
     use super::*;
     use std::collections::{BTreeMap, BTreeSet};
     use std::iter::FromIterator;
@@ -53,21 +48,25 @@
     }
 
     #[test]
-<<<<<<< HEAD
-    fn b256() {
-        let items: Vec<B256> = vec![B256::ZERO, B256::from([1; 32]), B256::random()];
-=======
-    fn h160() {
-        let items: Vec<H160> = vec![H160::zero(), H160::from([1; 20]), H160::random()];
-
-        round_trip(items);
-    }
-
-    #[test]
-    fn vec_of_h160() {
-        let items: Vec<Vec<H160>> = vec![
+    fn address() {
+        let items: Vec<Address> = vec![
+            Address::repeat_byte(0),
+            Address::from([1; 20]),
+            Address::random(),
+        ];
+
+        round_trip(items);
+    }
+
+    #[test]
+    fn vec_of_address() {
+        let items: Vec<Vec<Address>> = vec![
             vec![],
-            vec![H160::zero(), H160::from([1; 20]), H160::random()],
+            vec![
+                Address::repeat_byte(0),
+                Address::from([1; 20]),
+                Address::random(),
+            ],
         ];
 
         round_trip(items);
@@ -75,8 +74,7 @@
 
     #[test]
     fn h256() {
-        let items: Vec<H256> = vec![H256::zero(), H256::from([1; 32]), H256::random()];
->>>>>>> 0b538a43
+        let items: Vec<B256> = vec![B256::repeat_byte(0), B256::from([1; 32]), B256::random()];
 
         round_trip(items);
     }
@@ -495,13 +493,13 @@
 
     #[test]
     fn hash160() {
-        let long_bytes = H256::repeat_byte(0xff).as_ssz_bytes();
-        assert!(H160::from_ssz_bytes(&long_bytes).is_err());
+        let long_bytes = B256::repeat_byte(0xff).as_ssz_bytes();
+        assert!(Address::from_ssz_bytes(&long_bytes).is_err());
     }
 
     #[test]
     fn hash256() {
         let long_bytes = vec![0xff; 257];
-        assert!(H256::from_ssz_bytes(&long_bytes).is_err());
+        assert!(B256::from_ssz_bytes(&long_bytes).is_err());
     }
 }